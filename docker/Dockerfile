--- conflicted
+++ resolved
@@ -201,17 +201,11 @@
 RUN if dpkg-architecture -ii386 || dpkg-architecture -iamd64; then \
       export LATEST="$(curl -s https://checkpoint-api.hashicorp.com/v1/check/packer | \
       jq -r -M '.current_version')"; \
-<<<<<<< HEAD
-#      echo "url https://releases.hashicorp.com/packer/${LATEST}/packer_${LATEST}_linux_amd64.zip" |\
-      echo "url https://releases.hashicorp.com/packer/1.10.2/packer_1.10.2_linux_amd64.zip" |\
-        curl -K- | gzip -d > /usr/bin/packer && \
-=======
       export ZIP="packer_${LATEST}_linux_amd64.zip"; \
       echo "url https://releases.hashicorp.com/packer/${LATEST}/${ZIP}" |\
         curl -K- | dd of=/tmp/${ZIP} ; \
         unzip -d /tmp /tmp/${ZIP} ;\
         mv /tmp/packer /usr/bin/packer && \
->>>>>>> b3da0d46
       chmod +x /usr/bin/packer; \
     fi
 
