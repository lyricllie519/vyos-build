# Copyright (C) 2018 VyOS maintainers and contributors
#
# This program is free software; you can redistribute it and/or modify
# in order to easy exprort images built to "external" world
# it under the terms of the GNU General Public License version 2 or later as
# published by the Free Software Foundation.
#
# This program is distributed in the hope that it will be useful,
# but WITHOUT ANY WARRANTY; without even the implied warranty of
# MERCHANTABILITY or FITNESS FOR A PARTICULAR PURPOSE.  See the
# GNU General Public License for more details.
#
# You should have received a copy of the GNU General Public License
# along with this program.  If not, see <http://www.gnu.org/licenses/>.

# Must be run with --privileged flag, recommended to run the container with a
# volume mapped in order to easy export images

FROM debian:buster
LABEL authors="VyOS Maintainers <maintainers@vyos.io>"

ENV DEBIAN_FRONTEND noninteractive

# Standard shell should be bash not dash
RUN echo "dash dash/sh boolean false" | debconf-set-selections && \
    dpkg-reconfigure dash

RUN apt-get update && apt-get install -y \
      dialog \
      apt-utils \
      locales

RUN echo "en_US.UTF-8 UTF-8" > /etc/locale.gen && locale-gen
ENV LANG en_US.utf8

RUN apt-get update && apt-get install -y \
      vim \
      git \
      curl \
      make \
      sudo \
      mc \
      pbuilder \
      devscripts \
      squashfs-tools \
      autoconf \
      automake \
      dpkg-dev \
      syslinux \
      genisoimage \
      lsb-release \
      fakechroot \
      libtool \
      libapt-pkg-dev \
      parted \
      kpartx \
      qemu-system-x86 \
      qemu-utils \
      quilt \
      python3-lxml \
      python3-setuptools \
      python3-nose \
      python3-coverage \
      python3-sphinx \
      python3-pystache \
<<<<<<< HEAD
      python3-git \
      python3-pip \
=======
      python3-psutil \
>>>>>>> e598fd03
      pkg-config \
      debhelper \
      gosu \
      po4a \
      cpio \
      jq

# Package needed for mdns-repeater
RUN apt-get update && apt-get install -y \
      dh-systemd

#
# Building libvyosconf requires a full configured OPAM/OCaml setup
#
RUN apt-get update && apt-get install -y \
      libffi-dev \
      libpcre3-dev

RUN curl https://raw.githubusercontent.com/ocaml/opam/2.0.2/shell/install.sh --output /tmp/opam_install.sh && \
    sed -i 's/read BINDIR/BINDIR=""/' /tmp/opam_install.sh && sh /tmp/opam_install.sh && \
    opam init --root=/opt/opam --comp=4.08.0 --disable-sandboxing

RUN eval $(opam env --root=/opt/opam --set-root) && opam install -y \
      pcre

RUN eval $(opam env --root=/opt/opam --set-root) && opam install -y \
      ctypes \
      ctypes-foreign \
      ctypes-build

# Build VyConf which is required to build libvyosconfig
RUN eval $(opam env --root=/opt/opam --set-root) && \
    opam pin add vyos1x-config https://github.com/vyos/vyos1x-config.git#550048b3 -y

# Build libvyosconfig
RUN eval $(opam env --root=/opt/opam --set-root) && \
    git clone https://github.com/vyos/libvyosconfig.git && \
    cd libvyosconfig && git checkout 5138b5eb && \
    dpkg-buildpackage -uc -us -tc -b && \
    dpkg -i ../libvyosconfig0_*_amd64.deb

# Packages needed for vyatta-cfg
RUN apt-get update && apt-get install -y \
      libglib2.0-dev \
      libperl-dev \
      libboost-filesystem-dev

# Packages needed for vyatta-iproute
RUN apt-get update && apt-get install -y \
      iptables-dev \
      libatm1-dev \
      libcap-dev \
      libdb-dev \
      libelf-dev \
      libselinux1-dev

# Packages needed for vyatta-webgui
RUN apt-get update && apt-get install -y \
      libexpat1-dev \
      subversion

# Packages needed for pmacct
RUN apt-get update && apt-get install -y \
      libpcap-dev \
      libpq-dev \
      default-libmysqlclient-dev \
      libgeoip-dev \
      librabbitmq-dev \
      libjansson-dev \
      librdkafka-dev \
      libnetfilter-log-dev

# Pavkages needed for wireguard
RUN apt-get update && apt-get install -y \
      libmnl-dev

# Packages needed for kernel
RUN apt-get update && apt-get install -y \
      libncurses5-dev \
      flex \
      bison \
      libelf-dev \
      bc \
      kmod \
      dkms

# Packages needed for Accel-ppp
RUN apt-get update && apt-get install -y \
      cdbs \
      cmake \
      liblua5.2-dev

# Packages needed for vyos-qat
RUN apt-get update && apt-get install -y \
     libboost-dev \
     libudev-dev 

# Prerequisites for building rtrlib
# see http://docs.frrouting.org/projects/dev-guide/en/latest/building-frr-for-debian8.html
RUN apt-get update && apt-get install -y \
      graphviz \
      doxygen \
      libssh-dev \
      libssl-dev

# Build rtrlib release 0.6.3
RUN export RTRLIB_VERSION="0.6.3" && \
    wget -P /tmp https://github.com/rtrlib/rtrlib/archive/v${RTRLIB_VERSION}.tar.gz && \
    tar xf /tmp/v${RTRLIB_VERSION}.tar.gz -C /tmp && \
    cd /tmp/rtrlib-${RTRLIB_VERSION} && dpkg-buildpackage -uc -us -tc -b && \
    dpkg -i ../librtr*_amd64.deb ../librtr*_all.deb

# Packages needed to build frr itself
# https://github.com/FRRouting/frr/blob/master/doc/developer/building-libyang.rst
# for more info
RUN apt-get update && apt-get install -y \
      libyang-dev \
      libyang0.16 \
      chrpath \
      install-info \
      libjson-c-dev \
      libpython3-dev \
      python3-dev \
      python3-pytest \
      texinfo

# Packages needed for conntrack-tools
RUN apt-get update && apt-get install -y \
      libnetfilter-conntrack-dev \
      libnetfilter-cthelper0-dev \
      libnetfilter-cttimeout-dev \
      libnetfilter-queue-dev

# Packages needed for hvinfo
RUN apt-get update && apt-get install -y \
      gnat \
      gprbuild

# Packages needed for vyos-1x
RUN apt-get update && apt-get install -y \
      whois

# Packages needed for vyos-xe-guest-utilities
RUN apt-get update && apt-get install -y \
      golang

# Packages needed for ipaddrcheck
RUN apt-get update && apt-get install -y \
      libcidr0 \
      libcidr-dev \
      check

# Packages needed for lldpd
RUN apt-get update && apt-get install -y \
      libbsd-dev \
      libevent-dev

# Packages needed for vyatta-quagga
RUN apt-get update && apt-get install -y \
      libpam-dev \
      libcap-dev \
      libsnmp-dev \
      gawk

# Packages needed for vyos-strongswan
RUN apt-get update && apt-get install -y \
      libkrb5-dev \
      libssl-dev \
      libxml2-dev \
      systemd \
      libcurl4-openssl-dev \
      libgcrypt20-dev \
      libgmp3-dev \
      libldap2-dev \
      libsqlite3-dev \
      dh-apparmor \
      gperf \
      libsystemd-dev \
      python3-stdeb \
      python-setuptools

# Packages needed for vyos-opennhrp
RUN apt-get update && apt-get install -y \
      libc-ares-dev

# Packages needed for ddclient
RUN apt-get update && apt-get install -y \
      xmlto

# Packages needed for keepalived
RUN apt-get update && apt-get install -y \
      libnl-3-200 \
      libnl-3-dev \
      libnl-nf-3-200 \
      libnl-nf-3-dev \
      libipset-dev \
      libnl-genl-3-200 \
      libnl-genl-3-dev \
      libpopt-dev

# Packages needed for net-snmp
RUN apt-get update && apt-get install -y \
      python-all \
      python2.7-dev \
      libmariadb-dev

# Packages needed for Qemu test-suite
RUN apt-get update && apt-get install -y \
      python3-pexpect \
      qemu-kvm

# Install packer
RUN export LATEST="$(curl -s https://checkpoint-api.hashicorp.com/v1/check/packer | \
    jq -r -M '.current_version')"; \
    echo "url https://releases.hashicorp.com/packer/"$LATEST"/packer_"$LATEST"_linux_amd64.zip" |\
    curl -K- | gzip -d > /usr/bin/packer && \
    chmod +x /usr/bin/packer

#
# live-build: building with local packages fails due to missing keys
# https://bugs.debian.org/cgi-bin/bugreport.cgi?bug=941691
# https://salsa.debian.org/live-team/live-build/merge_requests/30
#
RUN wget https://salsa.debian.org/jestabro-guest/live-build/commit/63425b3e4f7ad3712ced4c9a3584ef9851c0355a.patch && \
    git clone https://salsa.debian.org/live-team/live-build.git && \
    cd live-build && \
    git checkout debian/1%20190311 && \
    patch -p1 < ../63425b3e4f7ad3712ced4c9a3584ef9851c0355a.patch && \
    dch -n "Applying fix for missing archive keys" && \
    dpkg-buildpackage -us -uc && \
    sudo dpkg -i ../live-build*.deb

#
# live-build: building in docker fails with mounting /proc | /sys
#
# https://bugs.debian.org/cgi-bin/bugreport.cgi?bug=919659
# https://bugs.debian.org/cgi-bin/bugreport.cgi?bug=921815
# https://salsa.debian.org/installer-team/debootstrap/merge_requests/26
#
RUN wget https://salsa.debian.org/klausenbusk-guest/debootstrap/commit/a9a603b17cadbf52cb98cde0843dc9f23a08b0da.patch && \
    git clone https://salsa.debian.org/installer-team/debootstrap && \
    cd debootstrap && \
    git checkout 1.0.114 && \
    patch -p1 < ../a9a603b17cadbf52cb98cde0843dc9f23a08b0da.patch && \
    dch -n "Applying fix for docker image compile" && \
    dpkg-buildpackage -us -uc && \
    sudo dpkg -i ../debootstrap*.deb

# Allow password-less 'sudo' for all users in group 'sudo'
RUN sed "s/^%sudo.*/%sudo\tALL=(ALL) NOPASSWD:ALL/g" -i /etc/sudoers && \
    chmod a+s /usr/sbin/useradd /usr/sbin/groupadd /usr/sbin/gosu /usr/sbin/usermod

# Ensure sure all users have access to our OCAM installation
RUN echo "$(opam env --root=/opt/opam --set-root)" >> /etc/skel/.bashrc

# Cleanup
RUN rm -rf /tmp/*

COPY entrypoint.sh /usr/local/bin/entrypoint.sh
ENTRYPOINT ["/usr/local/bin/entrypoint.sh"]<|MERGE_RESOLUTION|>--- conflicted
+++ resolved
@@ -63,12 +63,9 @@
       python3-coverage \
       python3-sphinx \
       python3-pystache \
-<<<<<<< HEAD
       python3-git \
       python3-pip \
-=======
       python3-psutil \
->>>>>>> e598fd03
       pkg-config \
       debhelper \
       gosu \
