--- conflicted
+++ resolved
@@ -1,8 +1,4 @@
 {
-<<<<<<< HEAD
-    "equuleus": "1.3.0",
-    "current": "1.2.0"
-=======
+    "equuleus": "1.3",
     "current": "1.2"
->>>>>>> 204e0cb8
 }