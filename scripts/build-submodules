<<<<<<< HEAD
#!/bin/bash
=======
#!/bin/bash 
#set -x
>>>>>>> 081bf77f

if [ ! -d "packages" ]; then
  echo "This script needs to be executed inside the top root of vyos-build"
  exit 1
fi


print_help() {
  echo "Script for building all subpackages to vyos"
  echo "Execute this sctipt from the root of the vyos-build directory"
  echo ""
  echo "This script could be executed from a Debian Jessie installation with all dependencies"
  echo "or from the vyos-builder docker container"
  echo "docker instructions"
  echo "Build the container:"
  echo "  docker build -t vyos-builder ."
  echo "Compile packages:"
  echo "  docker run --rm -it -v $(pwd):/vyos -w /vyos --sysctl net.ipv6.conf.lo.disable_ipv6=0 vyos-builder scripts/build-docker-subpaclages"
  echo "Parameters:"
  echo "  --init-packages      - Initiate all subpackages before building"
}


while test $# -gt 0
do
  case "$1" in
    -h|-?|--help) 
      print_help
      exit 0
      ;;
    --init-packages) 
      INIT_PACKAGES=1
      ;;
    *) 
      (>&2 echo "Error: Argument $1 is not valid")
      echo ""
      print_help
      exit 1
      ;;
  esac
  shift
done


status_start() {
echo -ne "[    ] $1"
}
status_ok() {
echo -ne "\r[\e[32m OK \e[39m]\n"
}

status_fail() {
echo -ne "\r[\e[31mFAIL\e[39m]\n"
}

status_skip() {
echo -ne "\r[SKIP] $1\n"
}

error_msg() {
echo -ne "      $1\n"
}
ROOTDIR="$(pwd)"
PKGDIR="$(pwd)/packages"

initiate_package() {
  PKG=$1
  status_start "Initializing subpackage: $PKG"
  ( set -e
    git submodule update --init packages/$PKG  >>$PKGDIR/$PKG.buildlog 2>&1
    cd $PKGDIR/$PKG
    git checkout current
  )
  if [ $? -ne 0 ]; then
    status_fail "Failed to initiate package $PKG, look in $PKG.buildlog to examine the fault\n"
    return 1
  fi
  status_ok
  return 0
}

build_package() {
  PKG=$1
  status_start "Building package: $PKG"
  if [ ! -d "packages/$PKG/debian" ]; then
    status_skip "No source for: $PKG"
    return 1
  fi
  ( set -e
    cd $PKGDIR/$PKG > /dev/null
    dpkg-buildpackage -uc -us -tc -b >>$PKGDIR/$PKG.buildlog 2>&1
  )
  if [ $? -ne 0 ]; then
    status_fail
    error_msg "Failed to build package $PKG, look in $PKG.buildlog to examine the fault\n"
    return 2
  fi
  status_ok
}



echo "Cleaning up buildfiles..."
rm -rf $PKGDIR/*.deb
rm -rf $PKGDIR/*.changes
rm -rf $PKGDIR/*.buildlog
echo "-----------------------------------------------------"
echo "Starting build process for all packages"
echo ""
for PKG in mdns-repeater \
           pmacct \
           udp-broadcast-relay \
           vyatta-bash \
           vyatta-cfg \
           vyatta-cfg-firewall \
           vyatta-cfg-op-pppoe \
           vyatta-cfg-qos \
           vyatta-cfg-quagga \
           vyatta-cfg-system \
           vyatta-cfg-vpn \
           vyatta-cluster \
           vyatta-config-mgmt \
           vyatta-config-migrate \
           vyatta-conntrack \
           vyatta-conntrack-sync \
           vyatta-eventwatch \
           vyatta-iproute \
           vyatta-ipv6-rtradv \
           vyatta-lldp \
           vyatta-nat \
           vyatta-netflow \
           vyatta-op \
           vyatta-op-dhcp-server \
           vyatta-op-firewall \
           vyatta-op-qos \
           vyatta-op-quagga \
           vyatta-op-vpn \
           vyatta-openvpn \
           vyatta-ravpn \
           vyatta-vrrp \
           vyatta-wanloadbalance \
           vyatta-webgui \
           vyatta-webproxy \
           vyatta-wireless \
           vyatta-wirelessmodem \
           vyatta-zone \
           vyos-keepalived \
           vyos-nhrp \
           vyos-pppoe-server \
           vyos-strongswan \
           vyos-world \
           ; do
  if [ $INIT_PACKAGES ]; then
    initiate_package "$PKG"
  fi
  build_package "$PKG"
done

# KERNEL
build_kernel() {
  status_start "Building-package: vyos-kernel"
  if [ ! -f "packages/vyos-kernel/Makefile" ]; then
    status_skip "No source for: vyos-kernel"
    return 0
  fi

  ( set -e
    cd packages/vyos-kernel > /dev/null
    bash -c '../../scripts/build-kernel' >$PKGDIR/vyos-kernel.buildlog 2>&1
  )
  if [ $? -ne 0 ]; then
    status_fail
    cat $PKGDIR/vyos-kernel.buildlog
    error_msg "Failed to build package vyos-kernel, look in vyos-kernel.buildlog to examine the fault\n"
    return 1
  fi
  VERSION=$(grep "^VERSION" Makefile | grep -Eo '[0-9]{1,4}')
  PATCHLEVEL=$(grep "^PATCHLEVEL" Makefile | grep -Eo '[0-9]{1,4}')
  SUBLEVEL=$(grep "^SUBLEVEL" Makefile | grep -Eo '[0-9]{1,4}')
  ARCH=$(dpkg --print-architecture)
  echo "$VERSION.$PATCHLEVEL.$SUBLEVEL" > $ROOTDIR/data/kernel_version
  status_ok
}
build_kernel



# WIREGUARD
<<<<<<< HEAD
if [ -d "packages/vyos-wireguard/debian" ]; then
  if [ -f "packages/vyos-kernel/Makefile" ]; then
    status_start "Building package: vyos-wireguard"
    if  grep -q "KBUILD_OUTPUT" packages/vyos-kernel/Makefile; then
      VERSION=$(grep "^VERSION" packages/vyos-kernel/Makefile | grep -Eo '[0-9]{1,4}')
      PATCHLEVEL=$(grep "^PATCHLEVEL" packages/vyos-kernel/Makefile | grep -Eo '[0-9]{1,4}')
      SUBLEVEL=$(grep "^SUBLEVEL" packages/vyos-kernel/Makefile | grep -Eo '[0-9]{1,4}')
      ARCH=$(dpkg --print-architecture)
      pushd packages/vyos-wireguard > /dev/null
      echo "src/wireguard.ko /lib/modules/$VERSION.$PATCHLEVEL.$SUBLEVEL-$ARCH-vyos/extra" > debian/wireguard-modules.install
      bash -c 'KERNELDIR=/vyos/packages/vyos-kernel dpkg-buildpackage -uc -us -tc -b' >$PKGDIR/vyos-wireguard.buildlog 2>&1
      if [ $? -ne 0 ]; then
        status_fail
        cat $PKGDIR/vyos-wireguard.buildlog
        error_msg "Failed to build package vyos-wireguard, look in vyos-wireguard.buildlog to examine the fault\n"
      else
        status_ok
      fi
      popd > /dev/null
    else
      status_fail
      error_msg "Failed to build package vyos-wireguard, no kernel source found\n"
    fi
  else
    seeor_msg "Something wrong with the kernel module?"
  fi
else
=======
build_wireguard() {
  status_start "Building package: vyos-wireguard"

  if [ ! -d "packages/vyos-wireguard/debian" ]; then
>>>>>>> 081bf77f
    status_skip "No source for: vyos-wireguard"
    return 0
  fi

  if [ ! -f "packages/vyos-kernel/Makefile" ]; then
    status_fail
    error_msg "No Makefile found in kernel package"
    return 1
  fi

  if  ! grep -q "KBUILD_OUTPUT" packages/vyos-kernel/Makefile; then
    status_fail
    error_msg "Failed to build package vyos-wireguard, no kernel source found\n"
    return 1
  fi

  VERSION=$(grep "^VERSION" packages/vyos-kernel/Makefile | grep -Eo '[0-9]{1,4}')
  PATCHLEVEL=$(grep "^PATCHLEVEL" packages/vyos-kernel/Makefile | grep -Eo '[0-9]{1,4}')
  SUBLEVEL=$(grep "^SUBLEVEL" packages/vyos-kernel/Makefile | grep -Eo '[0-9]{1,4}')
  ARCH=$(dpkg --print-architecture)
  # Collect kernel information
  ( set -e
    pushd packages/vyos-wireguard > /dev/null
    echo "src/wireguard.ko /lib/modules/$VERSION.$PATCHLEVEL.$SUBLEVEL-$ARCH-vyos/extra" > debian/wireguard-modules.install
    bash -c 'KERNELDIR=/vyos/packages/vyos-kernel dpkg-buildpackage -uc -us -tc -b' >$PKGDIR/vyos-wireguard.buildlog 2>&1
  )
  if [ $? -ne 0 ]; then
    status_fail
    error_msg "Failed to build package vyos-wireguard, look in vyos-wireguard.buildlog to examine the fault\n"
    return 2
  fi
  status_ok
}
(build_wireguard)


# ACCEL-PPP
build_accel-ppp() {
  status_start "Building package: vyos-accel-ppp"
  if [ ! -d "packages/vyos-accel-ppp/debian" ]; then
    status_skip "No source for: vyos-accel-ppp"
    return 0
  fi

  if [ -f "packages/vyos-kernel/Makefile" ]; then
<<<<<<< HEAD
    status_start "Building package: vyos-accel-ppp"
    if  grep -q "KBUILD_OUTPUT" packages/vyos-kernel/Makefile; then
      VERSION=$(grep "^VERSION" packages/vyos-kernel/Makefile | grep -Eo '[0-9]{1,4}')
      PATCHLEVEL=$(grep "^PATCHLEVEL" packages/vyos-kernel/Makefile | grep -Eo '[0-9]{1,4}')
      SUBLEVEL=$(grep "^SUBLEVEL" packages/vyos-kernel/Makefile | grep -Eo '[0-9]{1,4}')
      ARCH=$(dpkg --print-architecture)
      pushd packages/vyos-accel-ppp > /dev/null
      #echo "src/wireguard.ko /lib/modules/$VERSION.$PATCHLEVEL.$SUBLEVEL-$ARCH-vyos/extra" > debian/wireguard-modules.install
      echo "lib/modules/$VERSION.$PATCHLEVEL.$SUBLEVEL-$ARCH-vyos/extra/*.ko" > debian/vyos-accel-ppp-ipoe-kmod.install
      sed -i "s#[0-9].[0-9][0-9].[0-9]-amd64-vyos#$VERSION.$PATCHLEVEL.$SUBLEVEL-$ARCH-vyos#g" debian/rules
      KERNELDIR=$PKGDIR/vyos-kernel dpkg-buildpackage -uc -us -tc -b >$PKGDIR/vyos-accel-ppp.buildlog 2>&1
      if [ $? -ne 0 ]; then
        status_fail
        cat $PKGDIR/vyos-accel-ppp.buildlog
        error_msg "Failed to build package vyos-accel-ppp, look in vyos-accel-ppp.buildlog to examine the fault\n"
      else
        status_ok
      fi
      popd > /dev/null
    else
      status_fail
      error_msg "Failed to build package vyos-accel-ppp, no kernel source found\n"
    fi
  else
    seeor_msg "Something wrong with the kernel module?"
=======
    error_msg "Something wrong with the kernel module?"
    return 1
>>>>>>> 081bf77f
  fi

  if ! grep -q "KBUILD_OUTPUT" packages/vyos-kernel/Makefile; then
    status_fail
    error_msg "Failed to build package vyos-accel-ppp, no kernel source found\n"
  fi
  # Collect kernel information
  VERSION=$(grep "^VERSION" packages/vyos-kernel/Makefile | grep -Eo '[0-9]{1,4}')
  PATCHLEVEL=$(grep "^PATCHLEVEL" packages/vyos-kernel/Makefile | grep -Eo '[0-9]{1,4}')
  SUBLEVEL=$(grep "^SUBLEVEL" packages/vyos-kernel/Makefile | grep -Eo '[0-9]{1,4}')
  ARCH=$(dpkg --print-architecture)
  
  ( set -e
    pushd packages/vyos-accel-ppp > /dev/null
    #echo "src/wireguard.ko /lib/modules/$VERSION.$PATCHLEVEL.$SUBLEVEL-$ARCH-vyos/extra" > debian/wireguard-modules.install
    echo "lib/modules/$VERSION.$PATCHLEVEL.$SUBLEVEL-$ARCH-vyos/extra/*.ko" > debian/vyos-accel-ppp-ipoe-kmod.install
    sed -i "s#[0-9].[0-9][0-9].[0-9]-amd64-vyos#$VERSION.$PATCHLEVEL.$SUBLEVEL-$ARCH-vyos#g" debian/rules
    KERNELDIR=$PKGDIR/vyos-kernel dpkg-buildpackage -uc -us -tc -b >$PKGDIR/vyos-accel-ppp.buildlog 2>&1
  )
  if [ $? -ne 0 ]; then
    status_fail
    error_msg "Failed to build package vyos-accel-ppp, look in vyos-accel-ppp.buildlog to examine the fault\n"
    return 1
  fi
  status_ok
}
build_accel-ppp<|MERGE_RESOLUTION|>--- conflicted
+++ resolved
@@ -1,9 +1,4 @@
-<<<<<<< HEAD
 #!/bin/bash
-=======
-#!/bin/bash 
-#set -x
->>>>>>> 081bf77f
 
 if [ ! -d "packages" ]; then
   echo "This script needs to be executed inside the top root of vyos-build"
@@ -16,28 +11,28 @@
   echo "Execute this sctipt from the root of the vyos-build directory"
   echo ""
   echo "This script could be executed from a Debian Jessie installation with all dependencies"
-  echo "or from the vyos-builder docker container"
-  echo "docker instructions"
+  echo "or from the vyos-builder docker container."
+  echo ""
   echo "Build the container:"
   echo "  docker build -t vyos-builder ."
   echo "Compile packages:"
-  echo "  docker run --rm -it -v $(pwd):/vyos -w /vyos --sysctl net.ipv6.conf.lo.disable_ipv6=0 vyos-builder scripts/build-docker-subpaclages"
+  echo "  docker run --rm -it -v $(pwd):/vyos -w /vyos --sysctl net.ipv6.conf.lo.disable_ipv6=0 vyos-builder scripts/build-submodules"
+  echo ""
   echo "Parameters:"
   echo "  --init-packages      - Initiate all subpackages before building"
 }
-
 
 while test $# -gt 0
 do
   case "$1" in
-    -h|-?|--help) 
+    -h|-?|--help)
       print_help
       exit 0
       ;;
-    --init-packages) 
+    --init-packages)
       INIT_PACKAGES=1
       ;;
-    *) 
+    *)
       (>&2 echo "Error: Argument $1 is not valid")
       echo ""
       print_help
@@ -103,8 +98,6 @@
   fi
   status_ok
 }
-
-
 
 echo "Cleaning up buildfiles..."
 rm -rf $PKGDIR/*.deb
@@ -162,6 +155,7 @@
   build_package "$PKG"
 done
 
+
 # KERNEL
 build_kernel() {
   status_start "Building-package: vyos-kernel"
@@ -176,7 +170,6 @@
   )
   if [ $? -ne 0 ]; then
     status_fail
-    cat $PKGDIR/vyos-kernel.buildlog
     error_msg "Failed to build package vyos-kernel, look in vyos-kernel.buildlog to examine the fault\n"
     return 1
   fi
@@ -190,42 +183,11 @@
 build_kernel
 
 
-
 # WIREGUARD
-<<<<<<< HEAD
-if [ -d "packages/vyos-wireguard/debian" ]; then
-  if [ -f "packages/vyos-kernel/Makefile" ]; then
-    status_start "Building package: vyos-wireguard"
-    if  grep -q "KBUILD_OUTPUT" packages/vyos-kernel/Makefile; then
-      VERSION=$(grep "^VERSION" packages/vyos-kernel/Makefile | grep -Eo '[0-9]{1,4}')
-      PATCHLEVEL=$(grep "^PATCHLEVEL" packages/vyos-kernel/Makefile | grep -Eo '[0-9]{1,4}')
-      SUBLEVEL=$(grep "^SUBLEVEL" packages/vyos-kernel/Makefile | grep -Eo '[0-9]{1,4}')
-      ARCH=$(dpkg --print-architecture)
-      pushd packages/vyos-wireguard > /dev/null
-      echo "src/wireguard.ko /lib/modules/$VERSION.$PATCHLEVEL.$SUBLEVEL-$ARCH-vyos/extra" > debian/wireguard-modules.install
-      bash -c 'KERNELDIR=/vyos/packages/vyos-kernel dpkg-buildpackage -uc -us -tc -b' >$PKGDIR/vyos-wireguard.buildlog 2>&1
-      if [ $? -ne 0 ]; then
-        status_fail
-        cat $PKGDIR/vyos-wireguard.buildlog
-        error_msg "Failed to build package vyos-wireguard, look in vyos-wireguard.buildlog to examine the fault\n"
-      else
-        status_ok
-      fi
-      popd > /dev/null
-    else
-      status_fail
-      error_msg "Failed to build package vyos-wireguard, no kernel source found\n"
-    fi
-  else
-    seeor_msg "Something wrong with the kernel module?"
-  fi
-else
-=======
 build_wireguard() {
   status_start "Building package: vyos-wireguard"
 
   if [ ! -d "packages/vyos-wireguard/debian" ]; then
->>>>>>> 081bf77f
     status_skip "No source for: vyos-wireguard"
     return 0
   fi
@@ -271,36 +233,8 @@
   fi
 
   if [ -f "packages/vyos-kernel/Makefile" ]; then
-<<<<<<< HEAD
-    status_start "Building package: vyos-accel-ppp"
-    if  grep -q "KBUILD_OUTPUT" packages/vyos-kernel/Makefile; then
-      VERSION=$(grep "^VERSION" packages/vyos-kernel/Makefile | grep -Eo '[0-9]{1,4}')
-      PATCHLEVEL=$(grep "^PATCHLEVEL" packages/vyos-kernel/Makefile | grep -Eo '[0-9]{1,4}')
-      SUBLEVEL=$(grep "^SUBLEVEL" packages/vyos-kernel/Makefile | grep -Eo '[0-9]{1,4}')
-      ARCH=$(dpkg --print-architecture)
-      pushd packages/vyos-accel-ppp > /dev/null
-      #echo "src/wireguard.ko /lib/modules/$VERSION.$PATCHLEVEL.$SUBLEVEL-$ARCH-vyos/extra" > debian/wireguard-modules.install
-      echo "lib/modules/$VERSION.$PATCHLEVEL.$SUBLEVEL-$ARCH-vyos/extra/*.ko" > debian/vyos-accel-ppp-ipoe-kmod.install
-      sed -i "s#[0-9].[0-9][0-9].[0-9]-amd64-vyos#$VERSION.$PATCHLEVEL.$SUBLEVEL-$ARCH-vyos#g" debian/rules
-      KERNELDIR=$PKGDIR/vyos-kernel dpkg-buildpackage -uc -us -tc -b >$PKGDIR/vyos-accel-ppp.buildlog 2>&1
-      if [ $? -ne 0 ]; then
-        status_fail
-        cat $PKGDIR/vyos-accel-ppp.buildlog
-        error_msg "Failed to build package vyos-accel-ppp, look in vyos-accel-ppp.buildlog to examine the fault\n"
-      else
-        status_ok
-      fi
-      popd > /dev/null
-    else
-      status_fail
-      error_msg "Failed to build package vyos-accel-ppp, no kernel source found\n"
-    fi
-  else
-    seeor_msg "Something wrong with the kernel module?"
-=======
     error_msg "Something wrong with the kernel module?"
     return 1
->>>>>>> 081bf77f
   fi
 
   if ! grep -q "KBUILD_OUTPUT" packages/vyos-kernel/Makefile; then
@@ -312,7 +246,7 @@
   PATCHLEVEL=$(grep "^PATCHLEVEL" packages/vyos-kernel/Makefile | grep -Eo '[0-9]{1,4}')
   SUBLEVEL=$(grep "^SUBLEVEL" packages/vyos-kernel/Makefile | grep -Eo '[0-9]{1,4}')
   ARCH=$(dpkg --print-architecture)
-  
+
   ( set -e
     pushd packages/vyos-accel-ppp > /dev/null
     #echo "src/wireguard.ko /lib/modules/$VERSION.$PATCHLEVEL.$SUBLEVEL-$ARCH-vyos/extra" > debian/wireguard-modules.install
