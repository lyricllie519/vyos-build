--- conflicted
+++ resolved
@@ -142,16 +142,11 @@
 
 build_frr() {
   PKG=frr
-<<<<<<< HEAD
   if ! package_in_buildlist "frr"; then
     return 0
   fi
 
   status_start "Building package: $PKG (Git commit/tag: $FRR_VER)"
-=======
-
-  status_start "Building package: $PKG"
->>>>>>> 04389cbe
   if [ ! -f "$PKGDIR/$PKG/README.md" ]; then
     status_skip "No source for: $PKG"
     return 1
