--- conflicted
+++ resolved
@@ -66,19 +66,10 @@
 options = {
    'architecture': ('Image target architecture (amd64 or i386 or armhf)', lambda: build_defaults['architecture'], lambda x: x in ['amd64', 'i386', 'armhf']),
    'build-by': ('Builder identifier (e.g. jrandomhacker@example.net)', get_default_build_by, None),
-<<<<<<< HEAD
-   'debian-mirror': ('Debian repository mirror for ISO build', lambda: defaults.DEBIAN_MIRROR, None),
-   'debian-security-mirror': ('Debian security updated mirror', lambda: defaults.DEBIAN_SECURITY_MIRROR, None),
-   'pbuilder-debian-mirror': ('Debian repository mirror for pbuilder env bootstrap', lambda: defaults.DEBIAN_MIRROR, None),
-   'salt-mirror': ('Salt package mirror', lambda: defaults.SALT_MIRROR, None),
-   'vyos-mirror': ('VyOS package mirror', lambda: defaults.VYOS_MIRROR, None),
-   'pdns-mirror': ('PowerDNS package mirror', lambda: defaults.PDNS_MIRROR, None),
-=======
    'debian-mirror': ('Debian repository mirror for ISO build', lambda: build_defaults['debian_mirror'], None),
    'debian-security-mirror': ('Debian security updated mirror', lambda: build_defaults['debian_security_mirror'], None),
    'pbuilder-debian-mirror': ('Debian repository mirror for pbuilder env bootstrap', lambda: build_defaults['debian_mirror'], None),
    'vyos-mirror': ('VyOS package mirror', lambda: build_defaults["vyos_mirror"], None),
->>>>>>> dda8ec6f
    'build-type': ('Build type, release or development', lambda: 'development', lambda x: x in ['release', 'development']),
    'version': ('Version number (release builds only)', None, None)
 }
@@ -157,4 +148,4 @@
 print("Saving the build config to {0}".format(defaults.BUILD_CONFIG))
 with open(defaults.BUILD_CONFIG, 'w') as f:
     json.dump(args, f, indent=4, sort_keys=True)
-    print("\n", file=f)
+    print("\n", file=f)