#!/usr/bin/env python3
#
# Copyright (C) 2018 VyOS maintainers and contributors
#
# This program is free software; you can redistribute it and/or modify
# it under the terms of the GNU General Public License version 2 or later as
# published by the Free Software Foundation.
#
# This program is distributed in the hope that it will be useful,
# but WITHOUT ANY WARRANTY; without even the implied warranty of
# MERCHANTABILITY or FITNESS FOR A PARTICULAR PURPOSE.  See the
# GNU General Public License for more details.
#
# You should have received a copy of the GNU General Public License
# along with this program.  If not, see <http://www.gnu.org/licenses/>.
#
# File: live-build-config
# Purpose:
#   Creates a live-build config command from template using the build config
#   and executes it, to prepare the system for building the installation ISO.


import sys
import os
import shutil
import json

import pystache

import defaults
import util

util.check_build_config()

lb_config_tmpl = """
lb config noauto \
        --architectures {{architecture}} \
        --bootappend-live "boot=live components hostname=vyos username=live nopersistence noautologin nonetworking union=overlay" \
        --linux-flavours {{kernel_flavor}} \
        --linux-packages linux-image-{{kernel_version}} \
        --bootloader syslinux,grub-efi \
        --binary-images iso-hybrid \
        --debian-installer false \
        --distribution {{distribution}} \
        --iso-application "VyOS" \
        --iso-publisher "{{build_by}}" \
        --iso-volume "VyOS" \
        --debootstrap-options "--variant=minbase --exclude=isc-dhcp-client,isc-dhcp-common,ifupdown --include=apt-transport-https" \
        --mirror-bootstrap {{debian_mirror}} \
        --mirror-chroot {{debian_mirror}} \
        --mirror-chroot-security {{debian_security_mirror}} \
        --mirror-binary {{debian_mirror}} \
        --mirror-binary-security {{debian_security_mirror}} \
        --archive-areas "main contrib non-free" \
        --firmware-chroot false \
        --firmware-binary false \
<<<<<<< HEAD
        --updates true \
=======
        --updates false \
>>>>>>> dda8ec6f
        --security true \
        --apt-options "--yes -oAcquire::Check-Valid-Until=false" \
        --apt-indices false
        "${@}"
"""

with open(defaults.BUILD_CONFIG, 'r') as f:
     build_config = json.load(f)

debug = build_config['debug']

# Add the additional repositories to package lists
print("Setting up additional APT entries")
vyos_repo_entry = "deb {0}/vyos {1} main\n".format(build_config['vyos_mirror'], build_config['vyos_branch'])
<<<<<<< HEAD
#vyos_debian_repo_entry = "deb {0}/debian {1} main\n".format(build_config['vyos_mirror'], build_config['vyos_branch'])
salt_repo_entry = "deb {0} {1} main\n".format(build_config['salt_mirror'], build_config['distribution'])
pdns_repo_entry = "deb {0} {1}-rec-41 main\n".format(build_config['pdns_mirror'], build_config['distribution'])
=======
vyos_debian_repo_entry = "deb {0}/debian {1} main\n".format(build_config['vyos_mirror'], build_config['vyos_branch'])
>>>>>>> dda8ec6f

apt_file = os.path.join(build_config['build_dir'], defaults.VYOS_REPO_FILE)

if debug:
    print("Adding these entries to {0}:".format(apt_file))
    print("\t", vyos_repo_entry)
<<<<<<< HEAD
#    print("\t", vyos_debian_repo_entry)
    print("\t", salt_repo_entry)
    print("\t", pdns_repo_entry)

with open(apt_file, 'w') as f:
    f.write(vyos_repo_entry)
#    f.write(vyos_debian_repo_entry)
    f.write(salt_repo_entry)
    f.write(pdns_repo_entry)
=======
    print("\t", vyos_debian_repo_entry)

with open(apt_file, 'w') as f:
    f.write(vyos_repo_entry)
    f.write(vyos_debian_repo_entry)
>>>>>>> dda8ec6f

# Add custom APT entries
if build_config['custom_apt_entry']:
    custom_apt_file = os.path.join(build_config['build_dir'], defaults.CUSTOM_REPO_FILE)
    entries = "\n".join(build_config['custom_apt_entry'])
    if debug:
        print("Adding custom APT entries:")
        print(entries)
    with open(custom_apt_file, 'w') as f:
        f.write(entries)
        f.write("\n")

# Add custom APT keys
if build_config['custom_apt_key']:
    key_dir = os.path.join(build_config['build_dir'], defaults.ARCHIVES_DIR)
    for k in build_config['custom_apt_key']:
        dst_name = '{0}.key.chroot'.format(os.path.basename(k))
        shutil.copy(k, os.path.join(key_dir, dst_name))

# Add custom packages
if build_config['custom_package']:
    package_list_file = os.path.join(build_config['build_dir'], defaults.CUSTOM_PACKAGE_LIST_FILE)
    packages = "\n".join(build_config['custom_package'])
    with open (package_list_file, 'w') as f:
        f.write(packages)

# Configure live-build

lb_config_command = pystache.render(lb_config_tmpl, build_config)

print("Configuring live-build")

os.chdir(defaults.BUILD_DIR)
result = os.system(lb_config_command)
if result > 0:
    print("live-build config failed")
    sys.exit(1)<|MERGE_RESOLUTION|>--- conflicted
+++ resolved
@@ -54,11 +54,7 @@
         --archive-areas "main contrib non-free" \
         --firmware-chroot false \
         --firmware-binary false \
-<<<<<<< HEAD
-        --updates true \
-=======
         --updates false \
->>>>>>> dda8ec6f
         --security true \
         --apt-options "--yes -oAcquire::Check-Valid-Until=false" \
         --apt-indices false
@@ -73,36 +69,18 @@
 # Add the additional repositories to package lists
 print("Setting up additional APT entries")
 vyos_repo_entry = "deb {0}/vyos {1} main\n".format(build_config['vyos_mirror'], build_config['vyos_branch'])
-<<<<<<< HEAD
-#vyos_debian_repo_entry = "deb {0}/debian {1} main\n".format(build_config['vyos_mirror'], build_config['vyos_branch'])
-salt_repo_entry = "deb {0} {1} main\n".format(build_config['salt_mirror'], build_config['distribution'])
-pdns_repo_entry = "deb {0} {1}-rec-41 main\n".format(build_config['pdns_mirror'], build_config['distribution'])
-=======
 vyos_debian_repo_entry = "deb {0}/debian {1} main\n".format(build_config['vyos_mirror'], build_config['vyos_branch'])
->>>>>>> dda8ec6f
 
 apt_file = os.path.join(build_config['build_dir'], defaults.VYOS_REPO_FILE)
 
 if debug:
     print("Adding these entries to {0}:".format(apt_file))
     print("\t", vyos_repo_entry)
-<<<<<<< HEAD
-#    print("\t", vyos_debian_repo_entry)
-    print("\t", salt_repo_entry)
-    print("\t", pdns_repo_entry)
-
-with open(apt_file, 'w') as f:
-    f.write(vyos_repo_entry)
-#    f.write(vyos_debian_repo_entry)
-    f.write(salt_repo_entry)
-    f.write(pdns_repo_entry)
-=======
     print("\t", vyos_debian_repo_entry)
 
 with open(apt_file, 'w') as f:
     f.write(vyos_repo_entry)
     f.write(vyos_debian_repo_entry)
->>>>>>> dda8ec6f
 
 # Add custom APT entries
 if build_config['custom_apt_entry']:
